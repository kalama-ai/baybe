--- conflicted
+++ resolved
@@ -1,12 +1,5 @@
 # macOS
-<<<<<<< HEAD
 .DS_Store
 
-# PyCharm
-.idea
-
 # Python
-__pycache__/
-=======
-.DS_Store
->>>>>>> 714df922
+__pycache__/