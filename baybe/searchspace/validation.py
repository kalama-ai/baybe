"""Validation functionality for search spaces."""

<<<<<<< HEAD
from typing import Collection
=======
>>>>>>> 0926594a

from baybe.exceptions import EmptySearchSpaceError
from baybe.parameters import TaskParameter
from baybe.parameters.base import Parameter


def validate_parameter_names(  # noqa: DOC101, DOC103
<<<<<<< HEAD
    parameters: Collection[Parameter],
=======
    parameters: list[Parameter],
>>>>>>> 0926594a
) -> None:
    """Validate the parameter names.

    Raises:
        ValueError: If the given list contains parameters with the same name.
    """
    param_names = [p.name for p in parameters]
    if len(set(param_names)) != len(param_names):
        raise ValueError("All parameters must have unique names.")


<<<<<<< HEAD
def validate_parameters(parameters: Collection[Parameter]) -> None:  # noqa: DOC101, DOC103
=======
def validate_parameters(parameters: list[Parameter]) -> None:  # noqa: DOC101, DOC103
>>>>>>> 0926594a
    """Validate the parameters.

    Raises:
        EmptySearchSpaceError: If the parameter list is empty.
        NotImplementedError: If more than one
            :class:`baybe.parameters.categorical.TaskParameter` is requested.
    """
    if not parameters:
        raise EmptySearchSpaceError("At least one parameter must be provided.")

    # TODO [16932]: Remove once more task parameters are supported
    if len([p for p in parameters if isinstance(p, TaskParameter)]) > 1:
        raise NotImplementedError(
            "Currently, at most one task parameter can be considered."
        )

    # Assert: unique names
    validate_parameter_names(parameters)<|MERGE_RESOLUTION|>--- conflicted
+++ resolved
@@ -1,9 +1,6 @@
 """Validation functionality for search spaces."""
 
-<<<<<<< HEAD
-from typing import Collection
-=======
->>>>>>> 0926594a
+from collections.abc import Collection
 
 from baybe.exceptions import EmptySearchSpaceError
 from baybe.parameters import TaskParameter
@@ -11,11 +8,7 @@
 
 
 def validate_parameter_names(  # noqa: DOC101, DOC103
-<<<<<<< HEAD
     parameters: Collection[Parameter],
-=======
-    parameters: list[Parameter],
->>>>>>> 0926594a
 ) -> None:
     """Validate the parameter names.
 
@@ -27,11 +20,7 @@
         raise ValueError("All parameters must have unique names.")
 
 
-<<<<<<< HEAD
 def validate_parameters(parameters: Collection[Parameter]) -> None:  # noqa: DOC101, DOC103
-=======
-def validate_parameters(parameters: list[Parameter]) -> None:  # noqa: DOC101, DOC103
->>>>>>> 0926594a
     """Validate the parameters.
 
     Raises:
