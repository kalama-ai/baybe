--- conflicted
+++ resolved
@@ -96,13 +96,8 @@
         return self.to_botorch()
 
     def to_botorch(self) -> MCAcquisitionObjective:
-<<<<<<< HEAD
         """Convert to BoTorch objective."""
-        if not is_all_instance(self._oriented_targets, NumericalTarget):
-=======
-        """Convert to BoTorch representation."""
         if not is_all_instance(targets := self._oriented_targets, NumericalTarget):
->>>>>>> b63697a8
             raise NotImplementedError(
                 "Conversion to BoTorch is only supported for numerical targets."
             )
