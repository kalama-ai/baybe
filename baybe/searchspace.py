--- conflicted
+++ resolved
@@ -17,16 +17,11 @@
 import torch
 from attrs import define, Factory, field
 
-<<<<<<< HEAD
-from baybe.constraints import _constraints_order, Constraint
+from baybe.constraints import _validate_constraints, Constraint, CONSTRAINTS_ORDER
 from baybe.parameters import (
-    Categorical,
-=======
-from .constraints import _validate_constraints, Constraint, CONSTRAINTS_ORDER
-from .parameters import (
     _validate_parameter_names,
     _validate_parameters,
->>>>>>> 36c0a99f
+    Categorical,
     DiscreteParameter,
     NumericContinuous,
     NumericDiscrete,
@@ -34,12 +29,7 @@
     parameter_cartesian_prod_to_df,
 )
 from baybe.telemetry import TELEM_LABELS, telemetry_record_value
-from baybe.utils import (
-    df_drop_single_value_columns,
-    EmptySearchSpaceError,
-    eq_dataframe,
-    fuzzy_row_match,
-)
+from baybe.utils import df_drop_single_value_columns, eq_dataframe, fuzzy_row_match
 from baybe.utils.serialization import SerialMixin
 
 log = logging.getLogger(__name__)
@@ -462,10 +452,6 @@
     continuous: SubspaceContinuous = Factory(SubspaceContinuous.empty)
 
     def __attrs_post_init__(self):
-        if not self.parameters:
-            raise EmptySearchSpaceError("At least one parameter must be provided.")
-
-    def __attrs_post_init__(self):
         _validate_parameters(self.parameters)
         _validate_constraints(self.discrete.constraints)
 
@@ -490,8 +476,6 @@
             (potentially costly) transformation of the parameter values to their
             computational representation.
         """
-<<<<<<< HEAD
-=======
         # IMPROVE: The arguments get pre-validated here to avoid the potentially costly
         #   creation of the subspaces. Perhaps there is an elegant way to bypass the
         #   default validation in the initializer (which is required for other
@@ -500,7 +484,6 @@
         if constraints:
             _validate_constraints(constraints)
 
->>>>>>> 36c0a99f
         discrete: SubspaceDiscrete = SubspaceDiscrete.create(
             parameters=[
                 cast(DiscreteParameter, p) for p in parameters if p.is_discrete
