"""Target transformations."""

from __future__ import annotations

import gc
from collections.abc import Callable, Sequence
from functools import reduce
from typing import TYPE_CHECKING, Any

import numpy as np
from attrs import Factory, define, field
from attrs.validators import deep_iterable, ge, gt, instance_of, is_callable, min_len
from typing_extensions import override

from baybe.serialization.core import (
    converter,
    get_base_structure_hook,
    unstructure_base,
)
from baybe.transformations.base import MonotonicTransformation, Transformation
from baybe.transformations.utils import compress_transformations
from baybe.utils.basic import compose
from baybe.utils.dataframe import to_tensor
from baybe.utils.interval import Interval
from baybe.utils.validation import finite_float

if TYPE_CHECKING:
    from torch import Tensor

    from baybe.targets.botorch import AffinePosteriorTransform

    TensorCallable = Callable[[Tensor], Tensor]
    """Type alias for a torch-based function mapping from reals to reals."""


@define
class ChainedTransformation(Transformation):
    """A chained transformation composing several individual transformations."""

    transformations: tuple[Transformation, ...] = field(
        converter=compress_transformations,
        validator=[
            min_len(1),
            deep_iterable(member_validator=instance_of(Transformation)),
        ],
    )
    """The transformations to be composed."""

    @override
    def __eq__(self, other: Any, /) -> bool:
        # A chained transformation with only one element is equivalent to that element
        if len(self.transformations) == 1:
            return self.transformations[0] == other
        return super().__eq__(other)

    @override
    def get_image(self, interval: Interval | None = None, /) -> Interval:
        interval = Interval.create(interval)
        return reduce(lambda acc, t: t.get_image(acc), self.transformations, interval)

    @override
    def __call__(self, x: Tensor, /) -> Tensor:
        return compose(*(t.__call__ for t in self.transformations))(x)


@define
class CustomTransformation(Transformation):
    """A custom transformation applying an arbitrary torch callable."""

    function: TensorCallable = field(validator=is_callable())
    """The torch callable representing the transformation."""

    @override
    def get_image(self, interval: Interval | None = None, /) -> Interval:
        raise NotImplementedError(
            "Custom transformations do not provide details about their image."
        )

    @override
    def __call__(self, x: Tensor, /) -> Tensor:
        return self.function(x)


@define
class IdentityTransformation(MonotonicTransformation):
    """The identity transformation."""

    @override
    def __call__(self, x: Tensor, /) -> Tensor:
        return x

    @override
    def __add__(self, other: Transformation | int | float) -> Transformation:
        if isinstance(other, (int, float)):
            return AffineTransformation(shift=other)
        return other


@define(init=False)
class ClampingTransformation(MonotonicTransformation):
    """A transformation clamping values between specified bounds."""

    bounds: Interval = field(converter=Interval.create)  # type: ignore[misc]
    """The range to which input values are clamped."""

    def __init__(self, min: float | None = None, max: float | None = None) -> None:
        if min is None and max is None:
            raise ValueError("At least one bound must be specified.")
        self.__attrs_init__(bounds=Interval(min, max))

    @override
    def __call__(self, x: Tensor, /) -> Tensor:
        return x.clamp(*self.bounds.to_tuple())


@define(slots=False, init=False)
class AffineTransformation(MonotonicTransformation):
    """An affine transformation."""

    factor: float = field(default=1.0, converter=float, validator=finite_float)
    """The multiplicative factor of the transformation."""

    shift: float = field(default=0.0, converter=float, validator=finite_float)
    """The constant shift of the transformation."""

    def __init__(
        self,
        factor: float = 1.0,
        shift: float = 0.0,
        *,
        shift_first: bool = False,
    ) -> None:
        if shift_first:
            shift = shift * factor
            if not np.isfinite(shift):
                raise OverflowError("The transformation produces infinite values.")
        self.__attrs_init__(factor=factor, shift=shift)

    @override
    def __eq__(self, other: Any, /) -> bool:
        # An affine transformation without shift and scaling is effectively an
        # identity transformation
        if (
            isinstance(other, IdentityTransformation)
            and self.factor == 1.0
            and self.shift == 0.0
        ):
            return True
        return super().__eq__(other)

    def to_botorch_posterior_transform(self) -> AffinePosteriorTransform:
        """Convert to BoTorch posterior transform.

        Returns:
            The representation of the transform as BoTorch posterior transform.
        """
        from baybe.targets.botorch import AffinePosteriorTransform

        return AffinePosteriorTransform(self.factor, self.shift)

    @classmethod
    def from_points_mapped_to_unit_interval_bounds(
        cls, mapped_to_zero: float, mapped_to_one: float
    ) -> AffineTransformation:
        """Create an affine transform by specifying reference points mapped to 0/1.

        Args:
            mapped_to_zero: The input value that will be mapped to zero.
            mapped_to_one: The input value that will be mapped to one.

        Returns:
            An affine transformation calibrated to map the specified values to the
            unit interval.

        Example:
            >>> import torch
            >>> from baybe.transformations import AffineTransformation as AffineT
            >>> transform = AffineT.from_points_mapped_to_unit_interval_bounds(3, 7)
            >>> transform(torch.tensor([3, 7]))
            tensor([0., 1.])
            >>> transform(torch.tensor([7, 3]))
            tensor([1., 0.])
        """
        return AffineTransformation(
            shift=-mapped_to_zero,
            factor=1 / (mapped_to_one - mapped_to_zero),
            shift_first=True,
        )

    @override
    def __call__(self, x: Tensor, /) -> Tensor:
        return x * self.factor + self.shift


@define(slots=False)
class TwoSidedAffineTransformation(Transformation):
    """A transformation with two affine segments on either side of a midpoint."""

<<<<<<< HEAD
    slope_left: float = field(converter=float)
    """The slope of the affine segment to the left of the midpoint."""

    slope_right: float = field(converter=float)
    """The slope of the affine segment to the right of the midpoint."""

    midpoint: float = field(default=0.0, converter=float)
    """The midpoint where the two affine segments meet."""
=======
    slope_left: float = field(converter=float, validator=finite_float)
    """The slope of the linear segment to the left of the midpoint."""

    slope_right: float = field(converter=float, validator=finite_float)
    """The slope of the linear segment to the right of the midpoint."""

    midpoint: float = field(default=0.0, converter=float, validator=finite_float)
    """The midpoint where the two linear segments meet."""
>>>>>>> 0fddfb99

    @override
    def get_image(self, interval: Interval | None = None, /) -> Interval:
        interval = Interval.create(interval)

        image_lower = self(to_tensor(interval.lower)).item()
        image_upper = self(to_tensor(interval.upper)).item()
        min_val, max_val = sorted([image_lower, image_upper])
        if interval.contains(self.midpoint):
            return Interval(min(0, min_val), max(0, max_val))
        else:
            return Interval(min_val, max_val)

    @override
    def __call__(self, x: Tensor, /) -> Tensor:
        import torch

        return torch.where(
            x < self.midpoint,
            (x - self.midpoint) * self.slope_left,
            (x - self.midpoint) * self.slope_right,
        )


@define(slots=False)
class BellTransformation(Transformation):
    """A Gaussian bell curve transformation."""

    center: float = field(default=0.0, converter=float, validator=finite_float)
    """The center point of the bell curve."""

    sigma: float = field(
        default=1.0, converter=float, validator=[finite_float, gt(0.0)]
    )
    """The scale parameter of the transformation.

    Concerning the width of the bell curve, it has the same interpretation as the
    standard deviation in a Gaussian distribution. (The magnitude of the curve is
    not affected and always reaches a maximum value of 1 at the center.)
    """

    @override
    def get_image(self, interval: Interval | None = None, /) -> Interval:
        interval = Interval.create(interval)

        image_lower = self(to_tensor(interval.lower)).item()
        image_upper = self(to_tensor(interval.upper)).item()
        if interval.contains(self.center):
            return Interval(min(image_lower, image_upper), 1)
        else:
            return Interval(*sorted([image_lower, image_upper]))

    @override
    def __call__(self, x: Tensor, /) -> Tensor:
        return x.sub(self.center).div(self.sigma).pow(2.0).div(2.0).neg().exp()


@define(slots=False)
class AbsoluteTransformation(Transformation):
    """A transformation computing absolute values."""

    _transformation: Transformation = field(
        factory=lambda: TwoSidedAffineTransformation(slope_left=-1, slope_right=1),
        init=False,
        repr=False,
    )
    """Internal transformation object handling the operations."""

    @override
    def get_image(self, interval: Interval | None = None, /) -> Interval:
        return self._transformation.get_image(interval)

    @override
    def __call__(self, x: Tensor, /) -> Tensor:
        return self._transformation(x)


@define(slots=False)
class TriangularTransformation(Transformation):
    r"""A transformation with a triangular shape.

    The transformation is defined by a peak location between two cutoff values. Outside
    the region delimited by the cutoff values, the transformation is zero. Inside the
    region, the transformed values increase linearly from both cutoffs to the peak,
    where the highest value of 1 is reached:

    .. math::
        f(x) =
        \begin{cases}
            0 & \text{if } x < c_1 \\
            \frac{x - c_1}{p - c_1} & \text{if } c_1 \leq x < p \\
            \frac{c_2 - x}{c_2 - p} & \text{if } p \leq x < c_2 \\
            0 & \text{if } c_2 \leq x
        \end{cases}

    where :math:`c_1` and :math:`c_2` are the left and right cutoffs, respectively, and
    :math:`p` is the peak location, with :math:`c_1 < p < c_2`.
    """

    # TODO[typing]: https://github.com/python-attrs/attrs/issues/1435
    cutoffs: Interval = field(converter=Interval.create)  # type: ignore[misc]
    """The cutoff values where the transformation reaches zero."""

    peak: float = field(
        default=Factory(lambda self: self.cutoffs.center, takes_self=True),
        converter=float,
    )
    """The peak location of the transformation. By default, centered between cutoffs."""

    _transformation: Transformation = field(init=False, repr=False)
    """Internal transformation object handling the operations."""

<<<<<<< HEAD
    @_transformation.default
    def _default_transformation(self) -> Transformation:
        return (
            TwoSidedAffineTransformation(
=======
    def __attrs_post_init__(self) -> None:
        # We use post-init here to ensure the attribute validators run first,
        # since otherwise the validators of the transformation object created here
        # would be executed first, raising difficult-to-interpret errors

        slope_left = 1 / self.margins[0]
        slope_right = -1 / self.margins[1]
        if np.isinf([slope_left, slope_right]).any():
            raise OverflowError(
                "The triangular transformation could not be initialized because "
                "the cutoffs are too close to the peak, leading to numerical overflow "
                "when computing the slopes."
            )
        self._transformation = (
            TwoSidedLinearTransformation(
>>>>>>> 0fddfb99
                slope_left=1 / self.margins[0],
                slope_right=-1 / self.margins[1],
                midpoint=self.peak,
            )
            + 1
        ).clamp(min=0)

    @cutoffs.validator
    def _validate_cutoffs(self, _, cutoffs: Interval) -> None:
        if not cutoffs.is_bounded:
            raise ValueError(
                "The cutoffs of the transformation must be bounded. "
                f"Given cutoffs: {cutoffs.to_tuple()}."
            )

    @peak.validator
    def _validate_peak(self, _, peak: float) -> None:
        if not (self.cutoffs.lower < peak < self.cutoffs.upper):
            raise ValueError(
                f"The peak of the transformation must be located strictly between the "
                f"specified cutoff values. Given peak location: {peak}. "
                f"Given cutoffs: {self.cutoffs.to_tuple()}."
            )

    @property
    def margins(self) -> tuple[float, float]:
        """The left and right margin denoting the width of the triangle."""
        return self.peak - self.cutoffs.lower, self.cutoffs.upper - self.peak

    @classmethod
    def from_margins(
        cls, peak: float, margins: Sequence[float]
    ) -> TriangularTransformation:
        """Create a triangular transformation from a peak location and margins."""
        if len(margins) != 2:
            raise ValueError(
                "The margins must be provided as a sequence of two values."
            )
        return cls(peak=peak, cutoffs=Interval(peak - margins[0], peak + margins[1]))

    @classmethod
    def from_width(cls, peak: float, width: float) -> TriangularTransformation:
        """Create a triangular transformation from a peak location and width."""
        return cls.from_margins(peak, (width / 2, width / 2))

    @override
    def get_image(self, interval: Interval | None = None, /) -> Interval:
        return self._transformation.get_image(interval)

    @override
    def __call__(self, x: Tensor, /) -> Tensor:
        return self._transformation(x)


@define(frozen=True)
class LogarithmicTransformation(MonotonicTransformation):
    """A logarithmic transformation."""

    @override
    def __call__(self, x: Tensor, /) -> Tensor:
        return x.log()


@define(frozen=True)
class ExponentialTransformation(MonotonicTransformation):
    """An exponential transformation."""

    @override
    def __call__(self, x: Tensor, /) -> Tensor:
        return x.exp()


@define(slots=False)
class PowerTransformation(Transformation):
    """A transformation computing the power."""

    # TODO: Could be generalized to floats but then requires runtime checks on the input
    #   tensor exponents to avoid producing complex numbers and adjusting the image
    #   computation logic
    exponent: int = field(validator=[instance_of(int), ge(2)])
    """The exponent of the power transformation."""

    @override
    def get_image(self, interval: Interval | None = None, /) -> Interval:
        interval = Interval.create(interval)
        image_lower = self(to_tensor(interval.lower)).item()
        image_upper = self(to_tensor(interval.upper)).item()
        if self.exponent % 2 == 0 and interval.contains(0.0):
            return Interval(0, max(image_lower, image_upper))
        else:
            return Interval(*sorted([image_lower, image_upper]))

    @override
    def __call__(self, x: Tensor, /) -> Tensor:
        return x.pow(self.exponent)


@define(slots=False)
class SigmoidTransformation(MonotonicTransformation):
    """A sigmoid transformation."""

    center: float = field(default=0.0, converter=float)
    """The center of the sigmoid function, where it crosses 0.5."""

    steepness: float = field(default=1.0, converter=float)
    """The steepness of the sigmoid function."""

    @classmethod
    def from_anchors(cls, anchors: Sequence[Sequence[float]]) -> SigmoidTransformation:
        """Create a sigmoid transformation from two anchor points.

        Args:
            anchors: The anchor points defining the sigmoid transformation.
                Must be convertible to two pairs of floats, where each pair represents
                an anchor point through which the sigmoid curve passes.

        Raises:
            ValueError: If the input given as anchors does not represent two points.
            ValueError: If the ordinates of the anchors are not in the unit interval.

        Returns:
            A sigmoid transformation passing through the specified anchor points.

        Example:
            >>> import torch
            >>> p1 = (-2, 0.1)
            >>> p2 = (5, 0.6)
            >>> t = SigmoidTransformation.from_anchors([p1, p2])
            >>> out = t(torch.tensor([p1[0], p2[0]]))
            >>> assert torch.equal(out, torch.tensor([p1[1], p2[1]]))
        """
        import cattrs

        # Extract point coordinates from the input
        try:
            anchors = cattrs.structure(
                anchors, tuple[tuple[float, float], tuple[float, float]]
            )  # type: ignore[call-arg]
        except cattrs.IterableValidationError as ex:
            raise ValueError(
                f"The specified anchor point argument must be convertible to two "
                f"pairs of floats. Given: {anchors}"
            ) from ex
        (x1, y1), (x2, y2) = anchors

        if not ((0.0 < y1 < 1.0) and (0.0 < y2 < 1.0)):
            raise ValueError(
                f"The ordinates of the anchor points must be in the open "
                f"interval (0, 1). Given: {y1=} and {y2=}."
            )

        k1 = np.log(1 / y1 - 1)
        k2 = np.log(1 / y2 - 1)
        shift = (k2 * x1 - k1 * x2) / (k2 - k1)
        steepness = (k2 - k1) / (x2 - x1)
        return SigmoidTransformation(shift, steepness)

    @override
    def __call__(self, x: Tensor, /) -> Tensor:
        import torch

        return 1 / (1 + torch.exp(self.steepness * (x - self.center)))


# Register (un-)structure hooks
converter.register_structure_hook(
    Transformation, get_base_structure_hook(Transformation)
)
converter.register_unstructure_hook(Transformation, unstructure_base)

# Collect leftover original slotted classes processed by `attrs.define`
gc.collect()<|MERGE_RESOLUTION|>--- conflicted
+++ resolved
@@ -196,25 +196,14 @@
 class TwoSidedAffineTransformation(Transformation):
     """A transformation with two affine segments on either side of a midpoint."""
 
-<<<<<<< HEAD
-    slope_left: float = field(converter=float)
+    slope_left: float = field(converter=float, validator=finite_float)
     """The slope of the affine segment to the left of the midpoint."""
 
-    slope_right: float = field(converter=float)
+    slope_right: float = field(converter=float, validator=finite_float)
     """The slope of the affine segment to the right of the midpoint."""
 
-    midpoint: float = field(default=0.0, converter=float)
+    midpoint: float = field(default=0.0, converter=float, validator=finite_float)
     """The midpoint where the two affine segments meet."""
-=======
-    slope_left: float = field(converter=float, validator=finite_float)
-    """The slope of the linear segment to the left of the midpoint."""
-
-    slope_right: float = field(converter=float, validator=finite_float)
-    """The slope of the linear segment to the right of the midpoint."""
-
-    midpoint: float = field(default=0.0, converter=float, validator=finite_float)
-    """The midpoint where the two linear segments meet."""
->>>>>>> 0fddfb99
 
     @override
     def get_image(self, interval: Interval | None = None, /) -> Interval:
@@ -327,12 +316,6 @@
     _transformation: Transformation = field(init=False, repr=False)
     """Internal transformation object handling the operations."""
 
-<<<<<<< HEAD
-    @_transformation.default
-    def _default_transformation(self) -> Transformation:
-        return (
-            TwoSidedAffineTransformation(
-=======
     def __attrs_post_init__(self) -> None:
         # We use post-init here to ensure the attribute validators run first,
         # since otherwise the validators of the transformation object created here
@@ -347,8 +330,7 @@
                 "when computing the slopes."
             )
         self._transformation = (
-            TwoSidedLinearTransformation(
->>>>>>> 0fddfb99
+            TwoSidedAffineTransformation(
                 slope_left=1 / self.margins[0],
                 slope_right=-1 / self.margins[1],
                 midpoint=self.peak,
