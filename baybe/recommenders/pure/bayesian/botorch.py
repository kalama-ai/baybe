--- conflicted
+++ resolved
@@ -205,11 +205,7 @@
         Returns:
             A dataframe containing the recommendations as individual rows.
         """
-<<<<<<< HEAD
-        if batch_size > 1 and not self.acquisition_function.is_mc:
-=======
         if batch_size > 1 and not self.acquisition_function.supports_batching:
->>>>>>> ea011eac
             raise IncompatibleAcquisitionFunctionError(
                 f"The '{self.__class__.__name__}' only works with Monte Carlo "
                 f"acquisition functions for batch sizes > 1."
