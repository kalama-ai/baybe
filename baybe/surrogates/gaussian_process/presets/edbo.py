"""EDBO preset for Gaussian process surrogates."""

from __future__ import annotations

<<<<<<< HEAD
from collections.abc import Collection
=======
import gc
>>>>>>> bd7e8a94
from typing import TYPE_CHECKING

from attrs import define
from typing_extensions import override

from baybe.kernels.basic import MaternKernel
from baybe.kernels.composite import ScaleKernel
from baybe.parameters import TaskParameter
from baybe.parameters.enum import SubstanceEncoding
from baybe.parameters.substance import SubstanceParameter
from baybe.priors.basic import GammaPrior
from baybe.searchspace.discrete import SubspaceDiscrete
from baybe.surrogates.gaussian_process.kernel_factory import KernelFactory

if TYPE_CHECKING:
    from torch import Tensor

    from baybe.kernels.base import Kernel
    from baybe.searchspace.core import SearchSpace


def _contains_encoding(
    subspace: SubspaceDiscrete, encodings: Collection[SubstanceEncoding]
) -> bool:
    """Tell if any of the substance parameters uses one of the specified encodings."""
    return any(
        p.encoding in encodings
        for p in subspace.parameters
        if isinstance(p, SubstanceParameter)
    )


_EDBO_ENCODINGS = (
    SubstanceEncoding.MORDRED,
    SubstanceEncoding.RDKIT,
    SubstanceEncoding.RDKIT2DDESCRIPTORS,
)
"""Encodings relevant to EDBO logic."""


@define
class EDBOKernelFactory(KernelFactory):
    """A factory providing the kernel for Gaussian process surrogates adapted from EDBO.

    References:
        * https://github.com/b-shields/edbo/blob/master/edbo/bro.py#L664
        * https://doi.org/10.1038/s41586-021-03213-y
    """

    @override
    def __call__(
        self, searchspace: SearchSpace, train_x: Tensor, train_y: Tensor
    ) -> Kernel:
        effective_dims = train_x.shape[-1] - len(
            [p for p in searchspace.parameters if isinstance(p, TaskParameter)]
        )

        switching_condition = _contains_encoding(
            searchspace.discrete, _EDBO_ENCODINGS
        ) and (effective_dims >= 50)

        # low D priors
        if effective_dims < 5:
            lengthscale_prior = GammaPrior(1.2, 1.1)
            lengthscale_initial_value = 0.2
            outputscale_prior = GammaPrior(5.0, 0.5)
            outputscale_initial_value = 8.0

        # DFT optimized priors
        elif switching_condition and effective_dims < 100:
            lengthscale_prior = GammaPrior(2.0, 0.2)
            lengthscale_initial_value = 5.0
            outputscale_prior = GammaPrior(5.0, 0.5)
            outputscale_initial_value = 8.0

        # Mordred optimized priors
        elif switching_condition:
            lengthscale_prior = GammaPrior(2.0, 0.1)
            lengthscale_initial_value = 10.0
            outputscale_prior = GammaPrior(2.0, 0.1)
            outputscale_initial_value = 10.0

        # OHE optimized priors
        else:
            lengthscale_prior = GammaPrior(3.0, 1.0)
            lengthscale_initial_value = 2.0
            outputscale_prior = GammaPrior(5.0, 0.2)
            outputscale_initial_value = 20.0

        return ScaleKernel(
            MaternKernel(
                nu=2.5,
                lengthscale_prior=lengthscale_prior,
                lengthscale_initial_value=lengthscale_initial_value,
            ),
            outputscale_prior=outputscale_prior,
            outputscale_initial_value=outputscale_initial_value,
        )


def _edbo_noise_factory(
    searchspace: SearchSpace, train_x: Tensor, train_y: Tensor
) -> tuple[GammaPrior, float]:
    """Create the default noise settings for the Gaussian process surrogate.

    The logic is adapted from EDBO (Experimental Design via Bayesian Optimization).

    References:
        * https://github.com/b-shields/edbo/blob/master/edbo/bro.py#L664
        * https://doi.org/10.1038/s41586-021-03213-y
    """
    # TODO: Replace this function with a proper likelihood factory
    effective_dims = train_x.shape[-1] - len(
        [p for p in searchspace.parameters if isinstance(p, TaskParameter)]
    )

    switching_condition = _contains_encoding(
        searchspace.discrete, _EDBO_ENCODINGS
    ) and (effective_dims >= 50)

    # low D priors
    if effective_dims < 5:
        return (GammaPrior(1.05, 0.5), 0.1)

    # DFT optimized priors
    elif switching_condition and effective_dims < 100:
        return (GammaPrior(1.5, 0.1), 5.0)

    # Mordred optimized priors
    elif switching_condition:
        return (GammaPrior(1.5, 0.1), 5.0)

    # OHE optimized priors
    else:
        return (GammaPrior(1.5, 0.1), 5.0)


# Collect leftover original slotted classes processed by `attrs.define`
gc.collect()<|MERGE_RESOLUTION|>--- conflicted
+++ resolved
@@ -2,11 +2,8 @@
 
 from __future__ import annotations
 
-<<<<<<< HEAD
+import gc
 from collections.abc import Collection
-=======
-import gc
->>>>>>> bd7e8a94
 from typing import TYPE_CHECKING
 
 from attrs import define
