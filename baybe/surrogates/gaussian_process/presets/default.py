"""Default preset for Gaussian process surrogates."""

from __future__ import annotations

from typing import TYPE_CHECKING

import numpy as np
from attrs import define

from baybe.kernels.basic import MaternKernel
from baybe.kernels.composite import ScaleKernel
from baybe.parameters import TaskParameter
from baybe.priors.basic import GammaPrior
from baybe.surrogates.gaussian_process.kernel_factory import KernelFactory

if TYPE_CHECKING:
    from torch import Tensor

    from baybe.kernels.base import Kernel
    from baybe.searchspace.core import SearchSpace

# Boundaries for low and high dimension limits
_DIM_LIMITS = (8, 75)


@define
class DefaultKernelFactory(KernelFactory):
    """A factory providing the default kernel for Gaussian process surrogates.

    This is taking the low and high dimensional limits of
    :class:`baybe.surrogates.gaussian_process.presets.edbo.EDBOKernelFactory`
    and interpolates the prior moments linearly between them.
    """

    def __call__(  # noqa: D102
        self, searchspace: SearchSpace, train_x: Tensor, train_y: Tensor
    ) -> Kernel:
        # See base class.
        effective_dims = train_x.shape[-1] - len(
            [p for p in searchspace.parameters if isinstance(p, TaskParameter)]
        )

        # Interpolate prior moments linearly between low D and high D regime
        # The high D regime itself is the average of the EDBO OHE and Mordred regime
        # Values outside the dimension limits will get the border value assigned
        lengthscale_prior = GammaPrior(
            np.interp(effective_dims, _DIM_LIMITS, [1.2, 2.5]),
            np.interp(effective_dims, _DIM_LIMITS, [1.1, 0.55]),
        )
        lengthscale_initial_value = np.interp(effective_dims, _DIM_LIMITS, [0.2, 6.0])
        outputscale_prior = GammaPrior(
            np.interp(effective_dims, _DIM_LIMITS, [5.0, 3.5]),
            np.interp(effective_dims, _DIM_LIMITS, [0.5, 0.15]),
        )
        outputscale_initial_value = np.interp(effective_dims, _DIM_LIMITS, [8.0, 15.0])

        return ScaleKernel(
            MaternKernel(
                nu=2.5,
                lengthscale_prior=lengthscale_prior,
                lengthscale_initial_value=lengthscale_initial_value,
            ),
            outputscale_prior=outputscale_prior,
            outputscale_initial_value=outputscale_initial_value,
        )


def _default_noise_factory(
    searchspace: SearchSpace, train_x: Tensor, train_y: Tensor
) -> tuple[GammaPrior, float]:
    """Create the default noise settings for the Gaussian process surrogate.

    This is taking the low and high dimensional limits of
    :func:`baybe.surrogates.gaussian_process.presets.edbo._edbo_noise_factory`
    and interpolates the prior moments linearly between them.
    """
    # TODO: Replace this function with a proper likelihood factory

<<<<<<< HEAD
    uses_descriptors = (
        searchspace.contains_mordred or searchspace.contains_rdkit
    ) and (train_x.shape[-1] >= 50)

    # low D priors
    if train_x.shape[-1] < 10:  # <-- different condition compared to EDBO
        return (GammaPrior(1.05, 0.5), 0.1)

    # DFT optimized priors
    elif uses_descriptors and train_x.shape[-1] < 100:
        return (GammaPrior(1.5, 0.1), 5.0)

    # Mordred optimized priors
    elif uses_descriptors:
        return (GammaPrior(1.5, 0.1), 5.0)

    # OHE optimized priors
    else:
        return (GammaPrior(1.5, 0.1), 5.0)
=======
    # Interpolate prior moments linearly between low D and high D regime
    # The high D regime itself is the average of the EDBO OHE and Mordred regime
    # Values outside the dimension limits will get the border value assigned
    effective_dims = train_x.shape[-1] - len(
        [p for p in searchspace.parameters if isinstance(p, TaskParameter)]
    )
    return (
        GammaPrior(
            np.interp(effective_dims, _DIM_LIMITS, [1.05, 1.5]),
            np.interp(effective_dims, _DIM_LIMITS, [0.5, 0.1]),
        ),
        np.interp(effective_dims, _DIM_LIMITS, [0.1, 5.0]),
    )
>>>>>>> 4282f1c9
<|MERGE_RESOLUTION|>--- conflicted
+++ resolved
@@ -76,27 +76,6 @@
     """
     # TODO: Replace this function with a proper likelihood factory
 
-<<<<<<< HEAD
-    uses_descriptors = (
-        searchspace.contains_mordred or searchspace.contains_rdkit
-    ) and (train_x.shape[-1] >= 50)
-
-    # low D priors
-    if train_x.shape[-1] < 10:  # <-- different condition compared to EDBO
-        return (GammaPrior(1.05, 0.5), 0.1)
-
-    # DFT optimized priors
-    elif uses_descriptors and train_x.shape[-1] < 100:
-        return (GammaPrior(1.5, 0.1), 5.0)
-
-    # Mordred optimized priors
-    elif uses_descriptors:
-        return (GammaPrior(1.5, 0.1), 5.0)
-
-    # OHE optimized priors
-    else:
-        return (GammaPrior(1.5, 0.1), 5.0)
-=======
     # Interpolate prior moments linearly between low D and high D regime
     # The high D regime itself is the average of the EDBO OHE and Mordred regime
     # Values outside the dimension limits will get the border value assigned
@@ -109,5 +88,4 @@
             np.interp(effective_dims, _DIM_LIMITS, [0.5, 0.1]),
         ),
         np.interp(effective_dims, _DIM_LIMITS, [0.1, 5.0]),
-    )
->>>>>>> 4282f1c9
+    )