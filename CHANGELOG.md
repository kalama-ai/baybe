--- conflicted
+++ resolved
@@ -6,15 +6,11 @@
 
 ## [Unreleased]
 ### Added
-<<<<<<< HEAD
-- Initial strategy: farthest point sampling
-- Simple constraints for discrete parameters.
-=======
 - Initial strategy: Farthest Point Sampling
 - Initial strategy: Partitioning Around Medoids
 - Initial strategy: K-means
 - Initial strategy: Gaussian Mixture Model
->>>>>>> 24fba0cf
+- Constraints and conditions for discrete parameters.
 
 ### Fixed
 - UCB now usable as acquisition function, hard-set beta parameter to 1.0.
