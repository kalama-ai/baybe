--- conflicted
+++ resolved
@@ -9,6 +9,16 @@
 - `BCUT2D` encoding for `SubstanceParameter`
 - Stored benchmarking results now include the Python environment and version
 - `qPSTD` acquisition function
+- `ContinuousCardinalityConstraint` is now compatible with `BotorchRecommender`
+- Warning `MinimumCardinalityViolatedWarning` is triggered when any minimum 
+  cardinality is violated in `BotorchRecommender`
+- Attribute `max_n_subspaces` to `BotorchRecommender`, allowing to control
+  optimization behavior in the presence of multiple subspaces
+- Utilities `inactive_parameter_combinations` and`n_inactive_parameter_combinations` 
+  in both `ContinuousCardinalityConstraint`and `SubspaceContinuous`
+- Attribute `relative_threshold` and method `get_threshold` to 
+  `ContinuousCardinalityConstraint`
+- Utilities `count_zeros` and `is_cardinality_fulfilled`
 
 ### Changed
 - Acquisition function indicator `is_mc` has been removed in favor of new indicators 
@@ -44,22 +54,9 @@
 - `arrays_to_dataframes` decorator to create lookups from array-based callables
 - `DiscreteConstraint.get_valid` to conveniently access valid candidates
 - Functionality for persisting benchmarking results on S3 from a manual pipeline run
-<<<<<<< HEAD
-- `ContinuousCardinalityConstraint` is now compatible with `BotorchRecommender`
-- Warning `MinimumCardinalityViolatedWarning` is triggered when any minimum 
-  cardinality is violated in `BotorchRecommender`
-- Attribute `max_n_subspaces` to `BotorchRecommender`, allowing to control
-  optimization behavior in the presence of multiple subspaces
-- Utilities `inactive_parameter_combinations` and`n_inactive_parameter_combinations` 
-  in both `ContinuousCardinalityConstraint`and `SubspaceContinuous`
-- Attribute `relative_threshold` and method `get_threshold` to 
-  `ContinuousCardinalityConstraint`
-- Utilities `count_zeros` and `is_cardinality_fulfilled`
-=======
 - `remain_switched` option to `TwoPhaseMetaRecommender`
 - `is_stateful` class variable to `MetaRecommender`
 - `get_non_meta_recommender` method to `MetaRecommender`
->>>>>>> ea011eac
 
 ### Changed
 - `SubstanceParameter` encodings are now computed exclusively with the
