"""Tests for the continuous cardinality constraint."""

import warnings
from itertools import combinations_with_replacement
from warnings import WarningMessage

import numpy as np
import pandas as pd
import pytest

from baybe.constraints.continuous import (
    ContinuousCardinalityConstraint,
    ContinuousLinearConstraint,
)
from baybe.exceptions import MinimumCardinalityViolatedWarning
from baybe.parameters.numerical import NumericalContinuousParameter
from baybe.recommenders import BotorchRecommender
from baybe.searchspace.core import SearchSpace, SubspaceContinuous
from baybe.targets.numerical import NumericalTarget
from baybe.utils.cardinality_constraints import count_near_zeros


def _validate_cardinality_constrained_batch(
    batch: pd.DataFrame,
    min_cardinality: int,
    max_cardinality: int,
    batch_size: int,
    parameters: tuple[NumericalContinuousParameter],
    captured_warnings: list[WarningMessage | None],
):
    """Validate that a cardinality-constrained batch fulfills the necessary conditions.

    Args:
        batch: Batch to validate.
        min_cardinality: Minimum required cardinality.
        max_cardinality: Maximum allowed cardinality.
        batch_size: Requested batch size.
        parameters: A list of parameters for which recommendations are provided.
        captured_warnings: A list of captured warnings.
    """
    # Assert that the maximum cardinality constraint is fulfilled
    n_nonzeros = len(parameters) - count_near_zeros(parameters, batch)
    assert np.all(n_nonzeros <= max_cardinality)

    # Check whether the minimum cardinality constraint is fulfilled
    is_min_cardinality_fulfilled = np.all(n_nonzeros >= min_cardinality)

    # A warning must be raised when the minimum cardinality constraint is not fulfilled
    if not is_min_cardinality_fulfilled:
        w_message = "Minimum cardinality constraints are not guaranteed."
        assert any(str(w.message) == w_message for w in captured_warnings)

    # Assert that we obtain as many samples as requested
    assert batch.shape[0] == batch_size

    # Sanity check: If all recommendations in the batch are identical, something is
    # fishy – unless the cardinality is 0, in which case the entire batch must contain
    # zeros. Technically, the probability of getting such a degenerate batch
    # is not zero, hence this is not a strict requirement. However, in earlier BoTorch
    # versions, this simply happened due to a bug in their sampler:
    # https://github.com/pytorch/botorch/issues/2351
    # We thus include this check as a safety net for catching regressions. If it
    # turns out the check fails because we observe degenerate batches as actual
    # recommendations, we need to invent something smarter.
    if len(unique_row := batch.drop_duplicates()) == 1:
        assert (unique_row.iloc[0] == 0.0).all() and (max_cardinality == 0)


# Combinations of cardinalities to be tested
cardinality_bounds_combinations = sorted(combinations_with_replacement(range(0, 10), 2))


@pytest.mark.parametrize(
    "cardinality_bounds",
    cardinality_bounds_combinations,
    ids=[str(x) for x in cardinality_bounds_combinations],
)
def test_sampling_cardinality_constraint(cardinality_bounds: tuple[int, int]):
    """Sampling on unit-cube with cardinality constraints respects all constraints and
    produces distinct samples."""  # noqa

    N_PARAMETERS = 10
    BATCH_SIZE = 10
    min_cardinality, max_cardinality = cardinality_bounds

    parameters = tuple(
        NumericalContinuousParameter(name=f"x_{i}", bounds=(0, 1))
        for i in range(N_PARAMETERS)
    )

    constraints = (
        ContinuousCardinalityConstraint(
            parameters=[f"x_{i}" for i in range(N_PARAMETERS)],
            min_cardinality=min_cardinality,
            max_cardinality=max_cardinality,
        ),
    )

    subspace = SubspaceContinuous(parameters=parameters, constraints_nonlin=constraints)

    with warnings.catch_warnings(record=True) as w:
        samples = subspace.sample_uniform(BATCH_SIZE)

    # Assert that the constraint conditions hold
    _validate_cardinality_constrained_batch(
        samples, min_cardinality, max_cardinality, BATCH_SIZE, parameters, w
    )


def test_polytope_sampling_with_cardinality_constraint():
    """Polytope sampling with cardinality constraints respects all involved
    constraints and produces distinct samples."""  # noqa

    N_PARAMETERS = 6
    MAX_CARDINALITY = 4
    MIN_CARDINALITY = 2
    BATCH_SIZE = 20
    TOLERANCE = 1e-3

    parameters = [
        NumericalContinuousParameter(name=f"x_{i+1}", bounds=(0, 1))
        for i in range(N_PARAMETERS)
    ]
    params_equality = ["x_1", "x_2", "x_3", "x_4"]
    coeffs_equality = [0.9, 0.6, 2.8, 6.1]
    rhs_equality = 4.2
    params_inequality = ["x_1", "x_2", "x_5", "x_6"]
    coeffs_inequality = [4.7, 1.4, 4.6, 8.6]
    rhs_inequality = 1.3
    params_cardinality = ["x_1", "x_2", "x_3", "x_5"]
    constraints = [
        ContinuousLinearConstraint(
            parameters=params_equality,
            operator="=",
            coefficients=coeffs_equality,
            rhs=rhs_equality,
        ),
        ContinuousLinearConstraint(
            parameters=params_inequality,
            operator=">=",
            coefficients=coeffs_inequality,
            rhs=rhs_equality,
        ),
        ContinuousCardinalityConstraint(
            parameters=params_cardinality,
            max_cardinality=MAX_CARDINALITY,
            min_cardinality=MIN_CARDINALITY,
        ),
    ]
    searchspace = SearchSpace.from_product(parameters, constraints)

    with warnings.catch_warnings(record=True) as w:
        samples = searchspace.continuous.sample_uniform(BATCH_SIZE)

    # Assert that the constraint conditions hold
    _validate_cardinality_constrained_batch(
        samples[params_cardinality],
        MIN_CARDINALITY,
        MAX_CARDINALITY,
        BATCH_SIZE,
        tuple(p for p in parameters if p.name in params_cardinality),
        w,
    )

    # Assert that linear equality constraint is fulfilled
    assert np.allclose(
        np.sum(samples[params_equality] * coeffs_equality, axis=1),
        rhs_equality,
        atol=TOLERANCE,
    )

    # Assert that linear non-equality constraint is fulfilled
    assert (
        np.sum(samples[params_inequality] * coeffs_inequality, axis=1)
        .ge(rhs_inequality - TOLERANCE)
        .all()
    )


def test_min_cardinality_warning():
    """Providing candidates violating minimum cardinality constraint raises a
    warning.
    """  # noqa
    N_PARAMETERS = 2
    MIN_CARDINALITY = 2
    MAX_CARDINALITY = 2
    BATCH_SIZE = 20

    lower_bound = -0.5
    upper_bound = 0.5
    stepsize = 0.05
    parameters = [
        NumericalContinuousParameter(name=f"x_{i+1}", bounds=(lower_bound, upper_bound))
        for i in range(N_PARAMETERS)
    ]

<<<<<<< HEAD
    constraints = [
        ContinuousCardinalityConstraint(
            parameters=[p.name for p in parameters],
            max_cardinality=MAX_CARDINALITY,
            min_cardinality=MIN_CARDINALITY,
        ),
    ]

    searchspace = SearchSpace.from_product(parameters, constraints)
    objective = NumericalTarget("t", "MAX").to_objective()

    # Create a scenario in which
    # - The optimum of the target function is at the origin
    # - The Botorch recommender is likely to provide candidates at the origin,
    # which violates the minimum cardinality constraint.
    def custom_target(x1: np.ndarray, x2: np.ndarray) -> np.ndarray:
        """A custom target function with maximum at the origin."""
        return -abs(x1) - abs(x2)

    def prepare_measurements() -> pd.DataFrame:
        """Prepare measurements."""
        x1 = np.arange(lower_bound, upper_bound + stepsize, stepsize)
        # Exclude 0 from the array
        X1, X2 = np.meshgrid(x1[abs(x1) > stepsize / 2], x1[abs(x1) > stepsize / 2])

        return pd.DataFrame(
            {
                "x_1": X1.flatten(),
                "x_2": X2.flatten(),
                "t": custom_target(X1.flatten(), X2.flatten()),
            }
        )

    with warnings.catch_warnings(record=True) as captured_warnings:
        BotorchRecommender().recommend(
            BATCH_SIZE, searchspace, objective, prepare_measurements()
        )
        assert any(
            issubclass(w.category, MinimumCardinalityViolatedWarning)
            for w in captured_warnings
        )
=======
    # Assert that conditions listed in_validate_samples() are fulfilled
    _validate_samples(
        recommendations, max_cardinality=2, min_cardinality=1, batch_size=batch_size
    )


def test_empty_constraints_after_cardinality_constraint():
    """Constraints that have no more parameters left due to activated
    cardinality constraints do not cause crashes."""  # noqa

    N_PARAMETERS = 2

    parameters = [
        NumericalContinuousParameter(name=f"x_{i+1}", bounds=(0, 1))
        for i in range(N_PARAMETERS)
    ]
    constraints = [
        ContinuousLinearConstraint(
            parameters=["x_1"],
            operator="=",
            coefficients=[1.0],
            rhs=0.3,
        ),
        ContinuousLinearConstraint(
            parameters=["x_2"],
            operator="<=",
            coefficients=[1.0],
            rhs=0.6,
        ),
        ContinuousCardinalityConstraint(
            parameters=["x_1", "x_2"],
            max_cardinality=1,
            min_cardinality=1,
        ),
    ]
    subspace = SubspaceContinuous.from_product(parameters, constraints)
    subspace.sample_uniform(1)
>>>>>>> 813ab625
<|MERGE_RESOLUTION|>--- conflicted
+++ resolved
@@ -194,7 +194,6 @@
         for i in range(N_PARAMETERS)
     ]
 
-<<<<<<< HEAD
     constraints = [
         ContinuousCardinalityConstraint(
             parameters=[p.name for p in parameters],
@@ -236,11 +235,6 @@
             issubclass(w.category, MinimumCardinalityViolatedWarning)
             for w in captured_warnings
         )
-=======
-    # Assert that conditions listed in_validate_samples() are fulfilled
-    _validate_samples(
-        recommendations, max_cardinality=2, min_cardinality=1, batch_size=batch_size
-    )
 
 
 def test_empty_constraints_after_cardinality_constraint():
@@ -273,5 +267,4 @@
         ),
     ]
     subspace = SubspaceContinuous.from_product(parameters, constraints)
-    subspace.sample_uniform(1)
->>>>>>> 813ab625
+    subspace.sample_uniform(1)