"""Objective serialization tests."""

import hypothesis.strategies as st
import pytest
from hypothesis import given
from pytest import param

<<<<<<< HEAD
from baybe.objectives.base import Objective
from baybe.targets.base import Target
from baybe.transformations import (
    ChainedTransformation,
    Transformation,
)
=======
>>>>>>> 68c5faeb
from tests.hypothesis_strategies.objectives import (
    desirability_objectives,
    pareto_objectives,
    single_target_objectives,
)
from tests.serialization.utils import assert_roundtrip_consistency


def _get_involved_transformations(target: Target) -> list[Transformation]:
    """Get all transformations involved in a target."""
    match t := target.transformation:
        case ChainedTransformation():
            return t.transformations
        case _:
            return [t]


@pytest.mark.parametrize(
    "strategy",
    [
        param(single_target_objectives(), id="SingleTargetObjective"),
        param(desirability_objectives(), id="DesirabilityObjective"),
        param(pareto_objectives(), id="ParetoObjective"),
    ],
)
@given(data=st.data())
def test_roundtrip(strategy: st.SearchStrategy, data: st.DataObject):
    """A serialization roundtrip yields an equivalent object."""
    objective = data.draw(strategy)
    assert_roundtrip_consistency(objective)<|MERGE_RESOLUTION|>--- conflicted
+++ resolved
@@ -5,15 +5,11 @@
 from hypothesis import given
 from pytest import param
 
-<<<<<<< HEAD
-from baybe.objectives.base import Objective
 from baybe.targets.base import Target
 from baybe.transformations import (
     ChainedTransformation,
     Transformation,
 )
-=======
->>>>>>> 68c5faeb
 from tests.hypothesis_strategies.objectives import (
     desirability_objectives,
     pareto_objectives,
